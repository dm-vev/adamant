--- conflicted
+++ resolved
@@ -1309,16 +1309,13 @@
 	viewers []Viewer
 	loaders []*Loader
 
-<<<<<<< HEAD
 	ready      atomic.Bool
 	readyCh    chan struct{}
 	lightOnce  sync.Once
-	lightReady atomic.Bool
-=======
 	ready     atomic.Bool
 	readyCh   chan struct{}
 	lightOnce sync.Once
->>>>>>> 37cac6d6
+  lightReady atomic.Bool
 }
 
 // newColumn returns a new Column wrapper around the chunk.Chunk passed.
@@ -1355,10 +1352,7 @@
 func (c *Column) ensureLight(w *World, pos ChunkPos) {
 	c.lightOnce.Do(func() {
 		chunk.LightArea([]*chunk.Chunk{c.Chunk}, int(pos[0]), int(pos[1])).Fill()
-<<<<<<< HEAD
 		c.lightReady.Store(true)
-=======
->>>>>>> 37cac6d6
 		w.calculateLight(pos)
 	})
 }
