--- conflicted
+++ resolved
@@ -128,10 +128,6 @@
 	hashNetherBrickFence
 	hashNetherBricks
 	hashNetherGoldOre
-<<<<<<< HEAD
-=======
-	hashPortal
->>>>>>> 4328e097
 	hashNetherQuartzOre
 	hashNetherSprouts
 	hashNetherWart
@@ -287,15 +283,12 @@
 	return hashBookshelf, 0
 }
 
-<<<<<<< HEAD
-=======
 func (b Bed) Hash() (uint64, uint64) {
 	// The bed colour is stored on the block entity, so the runtime ID only depends on
 	// the facing, part and occupied properties.
 	return hashBed, uint64(b.Facing) | uint64(b.Part)<<2 | uint64(boolByte(b.Occupied))<<3
 }
 
->>>>>>> 4328e097
 func (b BrewingStand) Hash() (uint64, uint64) {
 	return hashBrewingStand, uint64(boolByte(b.LeftSlot)) | uint64(boolByte(b.MiddleSlot))<<1 | uint64(boolByte(b.RightSlot))<<2
 }
@@ -716,13 +709,10 @@
 	return hashNetherGoldOre, 0
 }
 
-<<<<<<< HEAD
-=======
 func (p Portal) Hash() (uint64, uint64) {
 	return hashPortal, uint64(p.Axis)
 }
 
->>>>>>> 4328e097
 func (NetherQuartzOre) Hash() (uint64, uint64) {
 	return hashNetherQuartzOre, 0
 }
