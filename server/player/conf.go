package player

import (
	"github.com/df-mc/dragonfly/server/block/cube"
	"github.com/df-mc/dragonfly/server/entity"
	"github.com/df-mc/dragonfly/server/entity/effect"
	"github.com/df-mc/dragonfly/server/item/inventory"
	"github.com/df-mc/dragonfly/server/player/skin"
	"github.com/df-mc/dragonfly/server/session"
	"github.com/df-mc/dragonfly/server/world"
	"github.com/go-gl/mathgl/mgl64"
	"github.com/google/uuid"
	"golang.org/x/text/language"
	"math/rand/v2"
	"time"
)

// Config holds options that a Player can be created with.
type Config struct {
	Session  *session.Session
	Skin     skin.Skin
	XUID     string
	UUID     uuid.UUID
	Name     string
	Locale   language.Tag
	GameMode world.GameMode

	Position               mgl64.Vec3
	Rotation               cube.Rotation
	Velocity               mgl64.Vec3
	Health                 float64
	MaxHealth              float64
	FoodTick               int
	Food                   int
	Exhaustion, Saturation float64
	AirSupply              int
	MaxAirSupply           int
	EnchantmentSeed        int64
	Experience             int
	HeldSlot               int
	Inventory              *inventory.Inventory
	OffHand                *inventory.Inventory
	Armour                 *inventory.Armour
	EnderChestInventory    *inventory.Inventory
	FireTicks              int64
	FallDistance           float64
	Effects                []effect.Effect
}

// Apply applies fields from a Config to a world.EntityData, filling out empty
// fields with reasonable defaults.
func (cfg Config) Apply(data *world.EntityData) {
	conf := fillDefaults(cfg)

	data.Name, data.Pos, data.Rot = conf.Name, conf.Position, conf.Rotation
	slot := uint32(conf.HeldSlot)
	pdata := &playerData{
		xuid:                conf.XUID,
		ui:                  inventory.New(54, nil),
		inv:                 conf.Inventory,
		enderChest:          conf.EnderChestInventory,
		offHand:             conf.OffHand,
		armour:              conf.Armour,
		hunger:              newHungerManager(),
		health:              entity.NewHealthManager(conf.Health, conf.MaxHealth), // 20, 20
		experience:          entity.NewExperienceManager(),
		effects:             entity.NewEffectManager(conf.Effects...),
		locale:              conf.Locale,
		cooldowns:           make(map[string]time.Time),
		mc:                  &entity.MovementComputer{Gravity: 0.08, Drag: 0.02, DragBeforeGravity: true},
<<<<<<< HEAD
		tc:                  &entity.TravelComputer{},
=======
		tc:                  &entity.TravelComputer{Instantaneous: func() bool { return cfg.GameMode == world.GameModeCreative }},
>>>>>>> 4328e097
		heldSlot:            &slot,
		gameMode:            conf.GameMode,
		skin:                conf.Skin,
		enchantSeed:         conf.EnchantmentSeed,
		s:                   conf.Session,
		h:                   NopHandler{},
		speed:               0.1,
		flightSpeed:         0.05,
		verticalFlightSpeed: 1.0,
		scale:               1.0,
		airSupplyTicks:      conf.AirSupply,
		maxAirSupplyTicks:   conf.MaxAirSupply,
		breathing:           true,
		nameTag:             conf.Name,
		fireTicks:           conf.FireTicks,
		fallDistance:        conf.FallDistance,
	}
	pdata.hunger.foodLevel, pdata.hunger.foodTick, pdata.hunger.exhaustionLevel, pdata.hunger.saturationLevel = conf.Food, conf.FoodTick, conf.Exhaustion, conf.Saturation
	pdata.experience.Add(conf.Experience)
	pdata.tc.Instantaneous = func() bool {
		return pdata.gameMode != nil && pdata.gameMode.CreativeInventory()
	}
	data.Data = pdata
}

// fillDefaults fills empty fields in a Config with reasonable default values.
func fillDefaults(conf Config) Config {
	if (conf.Locale == language.Tag{}) {
		conf.Locale = language.BritishEnglish
	}
	if conf.Inventory == nil {
		conf.Inventory = inventory.New(36, nil)
	}
	if conf.EnderChestInventory == nil {
		conf.EnderChestInventory = inventory.New(27, nil)
	}
	if conf.OffHand == nil {
		conf.OffHand = inventory.New(1, nil)
	}
	if conf.Armour == nil {
		conf.Armour = inventory.NewArmour(nil)
	}
	if conf.Food == 0 && conf.FoodTick == 0 && conf.Exhaustion == 0 && conf.Saturation == 0 {
		conf.Food, conf.Saturation = 20, 5
	}
	if conf.EnchantmentSeed == 0 {
		conf.EnchantmentSeed = rand.Int64()
	}
	if conf.MaxAirSupply == 0 {
		conf.AirSupply, conf.MaxAirSupply = 300, 300
	}
	if conf.MaxHealth == 0 {
		conf.MaxHealth, conf.Health = 20, 20
	}
	if conf.GameMode == nil {
		conf.GameMode = world.GameModeSurvival
	}
	return conf
}<|MERGE_RESOLUTION|>--- conflicted
+++ resolved
@@ -68,11 +68,7 @@
 		locale:              conf.Locale,
 		cooldowns:           make(map[string]time.Time),
 		mc:                  &entity.MovementComputer{Gravity: 0.08, Drag: 0.02, DragBeforeGravity: true},
-<<<<<<< HEAD
-		tc:                  &entity.TravelComputer{},
-=======
 		tc:                  &entity.TravelComputer{Instantaneous: func() bool { return cfg.GameMode == world.GameModeCreative }},
->>>>>>> 4328e097
 		heldSlot:            &slot,
 		gameMode:            conf.GameMode,
 		skin:                conf.Skin,
