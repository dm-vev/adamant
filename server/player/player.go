--- conflicted
+++ resolved
@@ -40,28 +40,6 @@
 	"golang.org/x/text/language"
 )
 
-<<<<<<< HEAD
-type shieldHand uint8
-
-const (
-	shieldHandNone shieldHand = iota
-	shieldHandMain
-	shieldHandOff
-)
-
-func (h shieldHand) String() string {
-	switch h {
-	case shieldHandMain:
-		return "main"
-	case shieldHandOff:
-		return "off"
-	default:
-		return "none"
-	}
-}
-
-=======
->>>>>>> 4328e097
 type playerData struct {
 	xuid              string
 	locale            language.Tag
@@ -1508,13 +1486,8 @@
 	p.SetRespawnPosition(spawnPos, world.Dimension())
 	p.Messaget(chat.MessageRespawnPointSet)
 
-<<<<<<< HEAD
-	p.teleport(bedSleepPosition(footPos, foot.Facing))
-	p.broadcastSleepingReminder(tx)
-=======
 	p.teleport(bedSleepPosition(pos, bed.Facing))
 	p.broadcastSleepStart(headPos)
->>>>>>> 4328e097
 	p.tryAdvanceNight(tx)
 	p.updateState()
 	return true
@@ -3590,23 +3563,10 @@
 // have the water breathing or conduit power effect, this returns false.
 // If the player is in creative or spectator mode, Breathing always returns true.
 func (p *Player) Breathing() bool {
-<<<<<<< HEAD
-	if !p.GameMode().AllowsTakingDamage() {
-		return true
-	}
-	if _, ok := p.Effect(effect.WaterBreathing); ok {
-		return true
-	}
-	if _, ok := p.Effect(effect.ConduitPower); ok {
-		return true
-	}
-	return p.breathing
-=======
 	_, breathing := p.Effect(effect.WaterBreathing)
 	_, conduitPower := p.Effect(effect.ConduitPower)
 	_, submerged := p.liquid(cube.PosFromVec3(entity.EyePosition(p)))
 	return !p.GameMode().AllowsTakingDamage() || !submerged || breathing || conduitPower
->>>>>>> 4328e097
 }
 
 // SwingArm makes the player swing its arm.
